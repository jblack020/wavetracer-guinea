--- conflicted
+++ resolved
@@ -147,9 +147,6 @@
 
 or for say -105dBm receive
 
-<<<<<<< HEAD
-`python create_output_from_dir.py -s 105`
-=======
 Receive_sensitivity can be controlled with -s, or --sensitivity
 Positive receive_sensitivity numbers are forced to negative
 
@@ -158,7 +155,6 @@
 ``./create_output_from_folder.py -hs -105``
 ``./create_output_from_folder.py -s 105```
 
->>>>>>> 56ae7f6c
 
 ## Converting GeoTiffs to Shapefile ##
 
