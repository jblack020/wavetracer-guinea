*.DS_Store
tmp/
tests/data/tmp*
other_docs
secrets.json
<<<<<<< HEAD
dist
=======

# Byte-compiled / optimized / DLL files
__pycache__/
*.py[cod]
*$py.class

# C extensions
*.so

# Distribution / packaging
.Python
env/
build/
develop-eggs/
dist/
downloads/
eggs/
.eggs/
lib/
lib64/
parts/
sdist/
var/
wheels/
*.egg-info/
.installed.cfg
*.egg

# PyInstaller
#  Usually these files are written by a python script from a template
#  before PyInstaller builds the exe, so as to inject date/other infos into it.
*.manifest
*.spec

# Installer logs
pip-log.txt
pip-delete-this-directory.txt

# Unit test / coverage reports
htmlcov/
.tox/
.coverage
.coverage.*
.cache
nosetests.xml
coverage.xml
*,cover
.hypothesis/

# Translations
*.mo
*.pot

# Django stuff:
*.log
local_settings.py

# Flask stuff:
instance/
.webassets-cache

# Scrapy stuff:
.scrapy

# PyBuilder
target/

# Jupyter Notebook
.ipynb_checkpoints

# pyenv
.python-version

# celery beat schedule file
celerybeat-schedule

# dotenv
.env

# virtualenv
.venv/
venv/
ENV/

# Spyder project settings
.spyderproject

# Rope project settings
.ropeproject
>>>>>>> c82e0310
<|MERGE_RESOLUTION|>--- conflicted
+++ resolved
@@ -3,9 +3,6 @@
 tests/data/tmp*
 other_docs
 secrets.json
-<<<<<<< HEAD
-dist
-=======
 
 # Byte-compiled / optimized / DLL files
 __pycache__/
@@ -94,5 +91,4 @@
 .spyderproject
 
 # Rope project settings
-.ropeproject
->>>>>>> c82e0310
+.ropeproject